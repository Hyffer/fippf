package main

import (
	"fmt"
	"github.com/metacubex/geo/geosite"
	"github.com/miekg/dns"
	"log/slog"
	"regexp"
	"slices"
	"time"
)

type DNSRule struct {
	// matcher
	Regex   string `mapstructure:"regex"`
	GeoSite string `mapstructure:"geosite"`
	// resolver
	Resolver string `mapstructure:"resolver"`
}

type DNSHandler struct {
	rule        *[]DNSRule
	geoSite     *geosite.Database
	ipPool      *IPPool
	dnsUpstream []string
	dnsGroup    map[string][]string
}

func NewDNSHandler(rule *[]DNSRule, geosite_file string, ipPool *IPPool, dnsGroup map[string][]string) (*DNSHandler, error) {
	geoSite, err := geosite.FromFile(geosite_file)
	if err != nil {
		return nil, fmt.Errorf("failed to load geosite file: %w", err)
	}
	dnsUpstream := GetUpstreamDNS()
	if dnsUpstream == nil || len(dnsUpstream) == 0 {
		dnsUpstream = dnsGroup["default"]
	}
	slog.Info("[DNS Handler] Upstream DNS servers", "ip", dnsUpstream)
	return &DNSHandler{
		rule:        rule,
		geoSite:     geoSite,
		ipPool:      ipPool,
		dnsUpstream: dnsUpstream,
		dnsGroup:    dnsGroup,
	}, nil
}

func (handler *DNSHandler) MatchRule(fqdn string) string {
	domain := fqdn
	if len(domain) > 0 && domain[len(domain)-1] == '.' {
		domain = domain[:len(domain)-1] // remove trailing dot
	}
	for _, rule := range *handler.rule {
		if rule.Regex != "" {
			regMatch, _ := regexp.Match(rule.Regex, []byte(domain))
			if !regMatch {
				continue
			}
		}
		if rule.GeoSite != "" {
			codes := handler.geoSite.LookupCodes(domain)
			geoMatch := slices.Contains(codes, rule.GeoSite)
			if !geoMatch {
				continue
			}
		}
		slog.Debug("[DNS Handler] Rule matched", "domain", domain, "rule", rule)
		return rule.Resolver
	}
	slog.Debug("[DNS Handler] No rule matched, fallback to fakeip", "domain", domain)
	return "fakeip"
}

func (handler *DNSHandler) ServeDNS(w dns.ResponseWriter, r *dns.Msg) {
	msg := new(dns.Msg)
	msg.SetReply(r)
	if r.RecursionDesired {
		msg.RecursionAvailable = true
	}

	if r.Opcode != dns.OpcodeQuery || len(r.Question) == 0 {
		msg.SetRcode(r, dns.RcodeNotImplemented)
		slog.Debug("[DNS Handler] Reject for not implemented. Rare dns packet", "from", w.RemoteAddr(),
			"opcode", dns.OpcodeToString[r.Opcode], "qdcount", len(r.Question))

	} else if len(r.Question) > 1 {
		// In consideration of RFC 9619 https://datatracker.ietf.org/doc/rfc9619/,
		// and most of the DNS servers actually do not support this https://maradns.samiam.org/multiple.qdcount.html
		msg.SetRcode(r, dns.RcodeFormatError)
		slog.Debug("[DNS Handler] Reject for incorrect format. "+
			"Multiple questions in one query, this might be a client side error.", "client", w.RemoteAddr())

	} else {
		// well-formed standard query
		question := r.Question[0]
		fqdn := question.Name

		if question.Qclass == dns.ClassINET && (question.Qtype == dns.TypeA || question.Qtype == dns.TypeAAAA) {
			// split dns query by custom rule
			resolver := handler.MatchRule(fqdn)
			switch resolver {
			case "fakeip":
				ip4, ip6, err := handler.ipPool.Resolve(fqdn)
				if err != nil {
					slog.Warn("[DNS Handler] Fake IP resolve failed:", "fqdn", fqdn, "err", err)
					msg.SetRcode(r, dns.RcodeServerFailure)
					break
				}
				slog.Debug("[DNS Handler] Fake IP resolve:", "fqdn", fqdn, "ip4", ip4, "ip6", ip6)
				if question.Qtype == dns.TypeA {
					rr := new(dns.A)
					rr.Hdr = dns.RR_Header{Name: fqdn, Rrtype: dns.TypeA, Class: dns.ClassINET, Ttl: 0}
					rr.A = ip4
					msg.Answer = append(msg.Answer, rr)
				} else if question.Qtype == dns.TypeAAAA {
					rr := new(dns.AAAA)
					rr.Hdr = dns.RR_Header{Name: fqdn, Rrtype: dns.TypeAAAA, Class: dns.ClassINET, Ttl: 0}
					rr.AAAA = ip6
					msg.Answer = append(msg.Answer, rr)
				}
			case "upstream":
				msg.Answer = append(msg.Answer, DNSQuery(fqdn, question.Qtype, handler.dnsUpstream)...)
			case "block":
			default:
				re, _ := regexp.Compile("grp_(.+)")
				matches := re.FindStringSubmatch(resolver)
				if matches != nil && len(matches) == 2 {
					// pass through to dns group
					group := matches[1]
					msg = handler.DNSPassThrough(r, group)

				} else {
					slog.Error("[DNS Handler] Unexpected:", "resolver", resolver)
				}
			}

		} else {
			// pass through query types other than A and AAAA
<<<<<<< HEAD
			msg.Answer = append(msg.Answer, DNSQuery(fqdn, question.Qtype, handler.dnsUpstream)...)
=======
			slog.Debug("[DNS Handler] Pass through dns query that fake-IP DNS does not handle:", "fqdn", fqdn,
				"qtype", dns.TypeToString[question.Qtype], "qclass", dns.ClassToString[question.Qclass])
			msg = handler.DNSPassThrough(r, "default")
>>>>>>> 94142894
		}
	}

	if msg != nil {
		_ = w.WriteMsg(msg)
	}
}

func (handler *DNSHandler) DNSPassThrough(req *dns.Msg, group string) *dns.Msg {
	ips, ok := handler.dnsGroup[group]
	if !ok {
		slog.Error("[DNS Handler] DNS group not found:", "group", group)
		return nil
	}
	return DNSQuery(req, ips)
}

func DNSQuery(req *dns.Msg, serverIPs []string) *dns.Msg {
	c := &dns.Client{Timeout: 1 * time.Second}
	var succResp, lastResp *dns.Msg = nil, nil
	for _, serverIP := range serverIPs {
		resp, _, err := c.Exchange(req, serverIP+":53")
		if err != nil || resp == nil {
			continue
		}
		lastResp = resp
		if resp.Rcode != dns.RcodeSuccess {
			continue
		}
		succResp = resp
		break
	}

	if lastResp == nil {
		slog.Error("[DNS Handler] None of those servers gives an answer", "servers", serverIPs)
		return nil
	}
	if succResp == nil {
		succResp = lastResp
	}
	return succResp
}<|MERGE_RESOLUTION|>--- conflicted
+++ resolved
@@ -119,7 +119,7 @@
 					msg.Answer = append(msg.Answer, rr)
 				}
 			case "upstream":
-				msg.Answer = append(msg.Answer, DNSQuery(fqdn, question.Qtype, handler.dnsUpstream)...)
+				msg = DNSQuery(r, handler.dnsUpstream)
 			case "block":
 			default:
 				re, _ := regexp.Compile("grp_(.+)")
@@ -136,13 +136,9 @@
 
 		} else {
 			// pass through query types other than A and AAAA
-<<<<<<< HEAD
-			msg.Answer = append(msg.Answer, DNSQuery(fqdn, question.Qtype, handler.dnsUpstream)...)
-=======
 			slog.Debug("[DNS Handler] Pass through dns query that fake-IP DNS does not handle:", "fqdn", fqdn,
 				"qtype", dns.TypeToString[question.Qtype], "qclass", dns.ClassToString[question.Qclass])
-			msg = handler.DNSPassThrough(r, "default")
->>>>>>> 94142894
+			msg = DNSQuery(r, handler.dnsUpstream)
 		}
 	}
 
